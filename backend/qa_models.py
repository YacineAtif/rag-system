"""Claude-based QA models for the RAG system."""

from typing import List, Dict, Any, Optional

import logging
from .llm_generator import LLMGenerator
from .config import Config

<<<<<<< HEAD
logger = logging.getLogger(__name__)

=======
>>>>>>> 865da970

class ClaudeQA:
    """Simple wrapper that uses Claude for answer generation."""

    def __init__(self, config: Optional[Config] = None) -> None:
        self.config = config or Config()
        model_name = getattr(self.config.claude, "model_name", "claude-3-5-haiku-20241022")
<<<<<<< HEAD
        self.generator = LLMGenerator(
            model=model_name,
            api_key=self.config.claude.api_key,
            max_tokens=self.config.claude.max_tokens,
            temperature=self.config.claude.temperature,
        )
        self.system_prompt = self.config.prompting.system_prompt or (
            "You are a helpful assistant that summarizes partnership and collaborator information from provided context."
        )
=======
        self.generator = LLMGenerator(model=model_name)
>>>>>>> 865da970

    def generate(
        self,
        query: str,
        contexts: List[str],
        instruction: Optional[str] = None,
    ) -> Dict[str, Any]:
<<<<<<< HEAD
        prompt_instruction = instruction
        try:
            answer = self.generator.generate(
                query,
                contexts,
                instruction=prompt_instruction,
                system_prompt=self.system_prompt,
            )
            return {"answer": answer, "confidence": 0.6}
        except Exception as e:
            logger.exception("Claude generation failed")
            return {"answer": f"Error: {e}", "confidence": 0.0}
=======
        prompt = f"{instruction}\n\n{query}" if instruction else query
        try:
            answer = self.generator.generate(prompt, contexts)
            return {"answer": answer, "confidence": 0.6}
        except Exception:
            return {"answer": "", "confidence": 0.0}
>>>>>>> 865da970

    def answer(self, question: str, contexts: List[str]) -> Dict[str, Any]:
        return self.generate(question, contexts)<|MERGE_RESOLUTION|>--- conflicted
+++ resolved
@@ -6,11 +6,10 @@
 from .llm_generator import LLMGenerator
 from .config import Config
 
-<<<<<<< HEAD
+
 logger = logging.getLogger(__name__)
 
-=======
->>>>>>> 865da970
+
 
 class ClaudeQA:
     """Simple wrapper that uses Claude for answer generation."""
@@ -18,7 +17,7 @@
     def __init__(self, config: Optional[Config] = None) -> None:
         self.config = config or Config()
         model_name = getattr(self.config.claude, "model_name", "claude-3-5-haiku-20241022")
-<<<<<<< HEAD
+
         self.generator = LLMGenerator(
             model=model_name,
             api_key=self.config.claude.api_key,
@@ -28,9 +27,9 @@
         self.system_prompt = self.config.prompting.system_prompt or (
             "You are a helpful assistant that summarizes partnership and collaborator information from provided context."
         )
-=======
+
         self.generator = LLMGenerator(model=model_name)
->>>>>>> 865da970
+
 
     def generate(
         self,
@@ -38,7 +37,7 @@
         contexts: List[str],
         instruction: Optional[str] = None,
     ) -> Dict[str, Any]:
-<<<<<<< HEAD
+
         prompt_instruction = instruction
         try:
             answer = self.generator.generate(
@@ -51,14 +50,14 @@
         except Exception as e:
             logger.exception("Claude generation failed")
             return {"answer": f"Error: {e}", "confidence": 0.0}
-=======
+
         prompt = f"{instruction}\n\n{query}" if instruction else query
         try:
             answer = self.generator.generate(prompt, contexts)
             return {"answer": answer, "confidence": 0.6}
         except Exception:
             return {"answer": "", "confidence": 0.0}
->>>>>>> 865da970
+
 
     def answer(self, question: str, contexts: List[str]) -> Dict[str, Any]:
         return self.generate(question, contexts)