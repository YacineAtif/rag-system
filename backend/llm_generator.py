--- conflicted
+++ resolved
@@ -8,11 +8,11 @@
 
 
 class LLMGenerator:
-<<<<<<< HEAD
+
     """Simple wrapper around the Claude API."""
-=======
+
     """Minimal wrapper around the Anthropic Claude API."""
->>>>>>> 067eb535
+
 
     def __init__(
         self,
