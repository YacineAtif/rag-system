--- conflicted
+++ resolved
@@ -17,14 +17,13 @@
 
     """Simple wrapper around the Claude API."""
 
-<<<<<<< HEAD
-=======
+
     """Minimal wrapper around the Anthropic Claude API."""
 
 
 
 
->>>>>>> 37a7f7c5
+
     def __init__(
         self,
         model: str = "claude-3-5-haiku-20241022",
@@ -37,11 +36,7 @@
 
 
         self.api_key = api_key or os.getenv("ANTHROPIC_API_KEY")
-<<<<<<< HEAD
-=======
 
-
->>>>>>> 37a7f7c5
         self.model = model
         self.api_key = api_key or os.getenv("ANTHROPIC_API_KEY")
         self.max_tokens = max_tokens
