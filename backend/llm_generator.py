--- conflicted
+++ resolved
@@ -17,16 +17,11 @@
 
     """Simple wrapper around the Claude API."""
 
-<<<<<<< HEAD
-=======
-
-    """Minimal wrapper around the Anthropic Claude API."""
 
 
 
 
 
->>>>>>> de7ac310
     def __init__(
         self,
         model: str = "claude-3-5-haiku-20241022",
@@ -36,13 +31,12 @@
     ) -> None:
 
         self.api_key = api_key or os.getenv("ANTHROPIC_API_KEY")
-<<<<<<< HEAD
-=======
+
 
 
         self.api_key = api_key or os.getenv("ANTHROPIC_API_KEY")
 
->>>>>>> de7ac310
+
         self.model = model
         self.api_key = api_key or os.getenv("ANTHROPIC_API_KEY")
         self.max_tokens = max_tokens
