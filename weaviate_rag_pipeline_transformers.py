--- conflicted
+++ resolved
@@ -12,10 +12,9 @@
 from neo4j import GraphDatabase
 import subprocess
 from ood_verification import OODVerificationAgent
-<<<<<<< HEAD
+
 from types import SimpleNamespace
-=======
->>>>>>> 0c2b54bf
+
 
 os.environ["TOKENIZERS_PARALLELISM"] = "false"
 
@@ -1279,11 +1278,11 @@
 
     # Update OOD centroid and adjust threshold using sample queries
     pipeline.ood_agent.domain_centroid = pipeline.ood_agent._compute_domain_centroid()
-<<<<<<< HEAD
+
     if getattr(CONFIG, "ood", SimpleNamespace(enabled=False)).enabled:
-=======
+
     if CONFIG.get("ood", {}).get("enabled", True):
->>>>>>> 0c2b54bf
+
         sample_queries = [
             "What is Project Orion?",
             "Explain Scania's role in ADAS development",
