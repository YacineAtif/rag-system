import os
import re
import time
import requests
import json
import logging
from pathlib import Path
from typing import List, Dict, Optional, Tuple
from backend.config import Config
from backend.qa_models import ClaudeQA
from backend.llm_generator import LLMGenerator
from neo4j import GraphDatabase
import subprocess
from ood_verification import OODVerificationAgent
<<<<<<< HEAD
from types import SimpleNamespace
=======

from types import SimpleNamespace

>>>>>>> a39c9ac7

os.environ["TOKENIZERS_PARALLELISM"] = "false"

CONFIG = Config()

logging.basicConfig(level=logging.INFO)
logger = logging.getLogger(__name__)

# Haystack v2 imports
from haystack import Document, Pipeline
from haystack.components.writers import DocumentWriter
from haystack.components.embedders import SentenceTransformersTextEmbedder, SentenceTransformersDocumentEmbedder
from haystack_integrations.document_stores.weaviate import WeaviateDocumentStore
from haystack_integrations.components.retrievers.weaviate import WeaviateEmbeddingRetriever

# --- Document Loading from domain_loader.py ---
def load_text_file(file_path: str) -> str:
    try:
        with open(file_path, 'r', encoding='utf-8') as f:
            return f.read()
    except UnicodeDecodeError:
        with open(file_path, 'r', encoding='latin-1') as f:
            return f.read()

def load_pdf_file(file_path: str) -> str:
    try:
        import PyPDF2
        with open(file_path, 'rb') as f:
            reader = PyPDF2.PdfReader(f)
            text = ""
            for page in reader.pages:
                text += page.extract_text() + "\n"
            return text
    except ImportError:
        print("❌ PyPDF2 not installed. Install with: pip install PyPDF2")
        return ""
    except Exception as e:
        print(f"❌ Error reading PDF {file_path}: {e}")
        return ""

def load_docx_file(file_path: str) -> str:
    try:
        import docx
        doc = docx.Document(file_path)
        text = ""
        for paragraph in doc.paragraphs:
            text += paragraph.text + "\n"
        return text
    except ImportError:
        print("❌ python-docx not installed. Install with: pip install python-docx")
        return ""
    except Exception as e:
        print(f"❌ Error reading DOCX {file_path}: {e}")
        return ""

def chunk_text(text: str, chunk_size: int = 500, overlap: int = 100) -> List[str]:
    sentences = re.split(r'(?<=[.!?])\s+', text)
    chunks = []
    current_chunk = []
    current_length = 0
    
    for sentence in sentences:
        sent_length = len(sentence)
        if current_length + sent_length > chunk_size and current_chunk:
            chunks.append(" ".join(current_chunk))
            overlap_count = max(1, int(len(current_chunk) * 0.3))
            current_chunk = current_chunk[-overlap_count:]
            current_length = sum(len(s) for s in current_chunk)
        
        current_chunk.append(sentence)
        current_length += sent_length
    
    if current_chunk:
        chunks.append(" ".join(current_chunk))

    return chunks


def split_into_sections(text: str, patterns: List[str]) -> List[Tuple[str, str]]:
    """Split text into (section_name, text) using heading patterns."""
    if not patterns:
        return [("unknown", text)]

    lines = text.splitlines()
    sections: List[Tuple[str, List[str]]] = []
    current_name = "unknown"
    buffer: List[str] = []

    compiled = [re.compile(p) for p in patterns]

    for line in lines:
        matched = False
        stripped = line.strip()
        for pat in compiled:
            m = pat.match(stripped)
            if m:
                if buffer:
                    sections.append((current_name, buffer))
                    buffer = []
                current_name = m.group(1).strip().lower()
                matched = True
                break
        if not matched:
            buffer.append(line)

    if buffer:
        sections.append((current_name, buffer))

    return [(name, "\n".join(lines).strip()) for name, lines in sections]

def load_documents_from_folder(folder_path: str) -> List[Document]:
    documents = []
    folder = Path(folder_path)
    
    if not folder.exists():
        print(f"❌ Folder {folder_path} does not exist")
        return documents
    
    print(f"📁 Loading documents from: {folder_path}")
    
    supported_extensions = {
        '.txt': load_text_file,
        '.md': load_text_file,
        '.pdf': load_pdf_file,
        '.docx': load_docx_file,
    }
    
    patterns = CONFIG.chunk_processing.section_patterns

    for file_path in folder.rglob('*'):
        if file_path.is_file() and file_path.suffix.lower() in supported_extensions:
            print(f"📄 Processing: {file_path.name}")

            try:
                loader_func = supported_extensions[file_path.suffix.lower()]
                content = loader_func(str(file_path))

                if not content.strip():
                    print(f"⚠️  Empty content in {file_path.name}")
                    continue

                file_stats = file_path.stat()
                base_metadata = {
                    "filename": file_path.name,
                    "file_path": str(file_path),
                    "file_type": file_path.suffix.lower(),
                    "file_size": file_stats.st_size,
                    "modified_date": time.ctime(file_stats.st_mtime)
                }

                sections = split_into_sections(content, patterns)
                chunk_pairs = []
                for section_name, section_text in sections:
                    chs = chunk_text(section_text, chunk_size=500, overlap=100)
                    for ch in chs:
                        chunk_pairs.append((section_name, ch))

                print(f"   Split into {len(chunk_pairs)} chunks")

                for i, (sec_name, chunk) in enumerate(chunk_pairs):
                    chunk_metadata = base_metadata.copy()
                    chunk_metadata.update({
                        "chunk_id": i,
                        "total_chunks": len(chunk_pairs),
                        "content_type": "chunk",
                        "section_name": sec_name
                    })
                    documents.append(Document(content=chunk, meta=chunk_metadata))

            except Exception as e:
                print(f"❌ Error processing {file_path.name}: {e}")
                continue
    
    print(f"✅ Loaded {len(documents)} document chunks")
    return documents

# --- Text Cleaning from simple_qa.py ---
class QueryClassifier:
    """Simple heuristic-based query classifier with config support."""

    def __init__(self, config: Optional[Config] = None):
        self.config = config or CONFIG
        pri_cfg = {}
        sp = getattr(self.config, "section_priorities", {})
        if hasattr(sp, "queries"):
            pri_cfg = sp.queries.get("partnership_queries", {})
        elif isinstance(sp, dict):
            pri_cfg = sp.get("partnership_queries", {})
        self.partnership_keywords = [kw.lower() for kw in pri_cfg.get("keywords", [])]

    def classify(self, query: str) -> str:
        q = query.lower().strip()

        if any(word in q for word in self.partnership_keywords):
            return "partnership"

        entity_keywords = [
            "who",
            "organization",
            "organizations",
            "company",
            "companies",
            "partner",
            "collaborator",
            "team",
            "group",
            "member",
            "participant",
            "contributor",
            "stakeholder",
            "department",
            "division",
            "institution",
        ]

        if any(word in q for word in entity_keywords):
            return "entity"

        if q.startswith("what is") or q.startswith("define") or "definition" in q:
            return "definition"


        procedural_keywords = ["how", "step", "procedure", "process"]
        if any(word in q for word in procedural_keywords):
            return "procedural"

        comparison_keywords = ["compare", "difference", " vs ", " versus "]
        if any(word in q for word in comparison_keywords):
            return "comparison"

        return "general"


class TextProcessor:
    """Utility class for advanced text cleaning and processing."""

    def clean_text(self, text: str, strategy: str = "balanced") -> str:
        if not text:
            return ""

        if strategy == "preserve_structure":
            text = re.sub(r"http[s]?://\S+", "", text)
            text = re.sub(r"\s+", " ", text)
            return text.strip()

        if strategy == "clean_moderate":
            text = re.sub(r"http[s]?://\S+", "", text)
            text = re.sub(r"[_*`]+", "", text)
            text = re.sub(r"\s+", " ", text)
            text = re.sub(r"\n+", " ", text)
            return text.strip()

        if strategy == "preserve_lists":
            text = re.sub(r"http[s]?://\S+", "", text)
            text = re.sub(r"[_*`]+", "", text)
            text = re.sub(r"\r\n", "\n", text)
            text = re.sub(r"\n{3,}", "\n\n", text)
            return text.strip()

        # balanced strategy
        text = re.sub(r"http[s]?://\S+", "", text)
        text = re.sub(r"^\s*[-*+]\s+", "", text, flags=re.MULTILINE)
        text = re.sub(r"^\s*\d+\.\s+", "", text, flags=re.MULTILINE)
        text = re.sub(r"[#*_`<>|]", " ", text)
        text = re.sub(r"\s+", " ", text)
        text = re.sub(r"\n+", " ", text)
        return text.strip()

    def improve_sentence_boundary_detection(self, text: str) -> List[str]:
        text = text.strip()
        if not text:
            return []
        return re.split(r"(?<=[.!?])\s+(?=[A-Z0-9])", text)

    def extract_entities(self, text: str) -> List[str]:
        """Enhanced entity extraction with domain awareness"""
        cleaned = self.clean_text(text, strategy="preserve_structure")
        entities = set()

        # Proper nouns (capitalized phrases)
        entities.update(re.findall(r"\b[A-Z][a-z]+(?:\s+[A-Z][a-z]+)+\b", cleaned))

        # Acronyms (all caps)
        entities.update(re.findall(r"\b[A-Z]{2,}\b", cleaned))

        # Domain-specific patterns
        entities.update(
            re.findall(r"\b(?:system|project|initiative|platform)\s+[\w-]+\b", cleaned, re.IGNORECASE)
        )

        # Quoted phrases
        entities.update(re.findall(r'"(.*?)"', cleaned))

        common_words = {"the", "and", "for", "with", "this", "that"}
        return [e for e in entities if e and e.lower() not in common_words]

    def preserve_context_formatting(self, text: str) -> str:
        text = re.sub(r"\r\n", "\n", text)
        text = re.sub(r"\n{3,}", "\n\n", text)
        return text.strip()

    def extract_quality_sentences(self, text: str, strategy: str = "balanced") -> List[str]:
        cleaned_text = self.clean_text(text, strategy=strategy)
        if not cleaned_text:
            return []

        sentences = self.improve_sentence_boundary_detection(cleaned_text)
        quality_sentences = []

        for sentence in sentences:
            sentence = sentence.strip()

            if (
                len(sentence) < 25
                or len(sentence) > 400
                or len(sentence.split()) < 5
                or sentence.lower().startswith(
                    (
                        "what",
                        "how",
                        "when",
                        "where",
                        "why",
                        "is there",
                        "are there",
                    )
                )
                or any(
                    artifact in sentence.lower()
                    for artifact in ["comprehensive guide", "table of contents", "click here"]
                )
                or sentence.count("(") != sentence.count(")")
                or any(artifact in sentence for artifact in ["###", "```", "---", "==="])
            ):
                continue

            sentence = re.sub(r"\s+", " ", sentence).strip()
            if not sentence.endswith((".", "!", "?")):
                sentence += "."

            quality_sentences.append(sentence)

        return quality_sentences


class AnswerGenerator:
    """Generate answers using Claude Haiku."""

    def __init__(self, processor: TextProcessor, config: Optional[Config] = None):
        self.processor = processor
        self.config = config or Config()

    def _score(self, sentence: str, query: str) -> float:
        q_words = set(query.lower().split())
        s_words = set(sentence.lower().split())
        if not q_words:
            return 0.0
        return len(q_words & s_words) / len(q_words)

    def _select_sentences(self, sentences: List[str], query: str, limit: int = 6) -> List[str]:
        scored = [(self._score(s, query), s) for s in sentences]
        scored.sort(key=lambda x: x[0], reverse=True)
        return [s for _, s in scored[:limit] if s]

    def generate(self, query: str, sentences: List[str], query_type: str, history: List[Dict]) -> str:
        if not sentences:
            if history:
                return "I'm not sure. Previously we discussed: " + history[-1]["answer"]
            return "I don't know."

        top_sentences = self._select_sentences(sentences, query)

        instruction = None
        try:
            instruction = self.config.prompting.context_instructions.get(query_type)
        except Exception:
            instruction = None


        claude = ClaudeQA(self.config)
        res = claude.generate(query, top_sentences[:8], instruction=instruction)
        if res.get("answer"):
            return res["answer"]

        if query_type in {"entity", "procedural", "comparison", "general"}:
            if query_type == "entity":
                entities: List[str] = []
                for s in top_sentences:
                    entities.extend(self.processor.extract_entities(s))
                entities = list(dict.fromkeys(entities))
                if entities:
                    return "\n".join([
                        "Entities mentioned:",
                        "- " + "\n- ".join(entities),
                    ])

            if query_type == "procedural":
                steps = [f"{i+1}. {self.processor.clean_text(s, 'preserve_lists')}" for i, s in enumerate(top_sentences)]
                return "Here are the steps:\n" + "\n".join(steps)

            if query_type == "comparison":
                return "Comparison:\n" + "\n".join(f"- {s}" for s in top_sentences[:4])

            if not res.get("answer"):
                res = claude.generate(query, top_sentences[:8], instruction=instruction)
                if res.get("answer"):
                    return res["answer"]


        claude = ClaudeQA(self.config)
        res = claude.generate(query, top_sentences[:8], instruction=instruction)
        return res.get("answer", "")


def create_natural_answer(sentences, query):
    if not sentences:
        return "I don't know."
    
    prefix = "Here's what I found: "
    if len(sentences) == 1:
        return f"{prefix}{sentences[0]}"
    elif len(sentences) == 2:
        return f"{prefix}{sentences[0]} Also, {sentences[1]}"
    else:
        para1 = sentences[0]
        para2 = " ".join(sentences[1:3])  # Limit to avoid too long answers
        return f"{prefix}{para1} Additionally, {para2}"


class Neo4jGraphBuilder:
    def __init__(self, config: Config | None = None):
        self.config = config or CONFIG
        self.driver = GraphDatabase.driver(
            self.config.neo4j.uri,
            auth=(self.config.neo4j.user, self.config.neo4j.password),
        )
        self.claude_extractor = LLMGenerator(model="claude-3-5-haiku-20241022")

    def extract_json_from_claude_response(self, response_text):
        """Extract JSON from Claude's response, handling explanatory text"""
        import re

        response_text = response_text.strip()
        json_patterns = [
            r"```json\s*([\s\S]*?)\s*```",
            r"```\s*([\s\S]*?)\s*```",
            r"\{[\s\S]*\}",
        ]

        for pattern in json_patterns:
            matches = re.findall(pattern, response_text)
            if matches:
                json_text = matches[0] if isinstance(matches[0], str) else matches[0]
                try:
                    return json.loads(json_text)
                except json.JSONDecodeError:
                    continue

        if "Based on" in response_text and "{" in response_text:
            start_idx = response_text.find("{")
            end_idx = response_text.rfind("}") + 1
            if start_idx >= 0 and end_idx > start_idx:
                json_text = response_text[start_idx:end_idx]
                try:
                    return json.loads(json_text)
                except json.JSONDecodeError:
                    pass

        return {"entities": [], "relationships": []}

    def is_valid_chunk(self, text_chunk):
        """Check if chunk has meaningful content for extraction"""
        if not text_chunk or len(text_chunk.strip()) < 20:
            return False
        meaningful_chars = sum(1 for c in text_chunk if c.isalnum())
        if meaningful_chars < len(text_chunk) * 0.3:
            return False
        return True

    def is_graph_populated(self):
        """Check if Neo4j already contains entities"""
        try:
            with self.driver.session() as session:
                result = session.run("MATCH (n) RETURN count(n) as count")
                record = result.single()
                return record["count"] > 0 if record else False
        except Exception:
            return False

    def extract_entities_and_relationships(self, text_chunk, source_doc):
        """Enhanced entity extraction with better error handling"""
        if not self.is_valid_chunk(text_chunk):
            print(f"⏭️  Skipping low-content chunk from {source_doc}")
            return {"entities": [], "relationships": []}

        extraction_prompt = """Extract ALL entities and their relationships from this text comprehensively across any domain:

ENTITIES TO EXTRACT (be thorough and domain-agnostic):
- Organizations (companies, universities, institutions, agencies, groups)
- Projects (research projects, systems, initiatives, programs, studies)
- Technologies (tools, systems, frameworks, methods, platforms)
- People (researchers, engineers, authors, contributors, leaders)
- Concepts (methodologies, theories, approaches, principles)
- Locations (cities, countries, regions, facilities)
- Products (systems, devices, applications, services)

RELATIONSHIPS TO EXTRACT (capture semantic connections):
- Collaboration (PARTNERS_WITH, COLLABORATES_WITH, WORKS_WITH)
- Contribution (CONTRIBUTES_TO, DEVELOPS, CREATES, PROVIDES)
- Participation (PARTICIPATES_IN, LEADS, SUPPORTS, MANAGES)
- Technical (USES, IMPLEMENTS, INTEGRATES_WITH, APPLIES)
- Organizational (EMPLOYS, AFFILIATES_WITH, SPONSORS)
- Location (LOCATED_IN, BASED_IN, OPERATES_IN)

Return comprehensive JSON format:
{{
    "entities": [
        {{"name": "Entity Name", "type": "Organization|Project|Technology|Person|Concept|Location|Product", "properties": {{"description": "brief context"}}}}
    ],
    "relationships": [
        {{"source": "Entity1", "target": "Entity2", "relationship": "RELATIONSHIP_TYPE", "properties": {{"context": "relationship description"}}}}
    ]
}}

Be thorough - extract every meaningful entity and relationship mentioned.

Text: {text}
"""
        try:
            result = self.claude_extractor.generate(
                query=extraction_prompt.format(text=text_chunk),
                context_sentences=[],
                system_prompt="""You are an expert at extracting structured knowledge from text. 

CRITICAL INSTRUCTIONS:
- Return ONLY valid JSON in the exact format specified
- Do NOT include explanatory text before or after the JSON
- If the text contains no meaningful entities, return: {"entities": [], "relationships": []}
- Be comprehensive but ensure valid JSON format

Extract ALL mentioned entities and relationships from the provided text.""",
            )
            extracted = self.extract_json_from_claude_response(result)
            if not isinstance(extracted.get("entities"), list):
                print(f"⚠️  Invalid entities structure in chunk from {source_doc}")
                extracted["entities"] = []
            if not isinstance(extracted.get("relationships"), list):
                print(f"⚠️  Invalid relationships structure in chunk from {source_doc}")
                extracted["relationships"] = []
            entity_count = len(extracted["entities"])
            rel_count = len(extracted["relationships"])
            if entity_count > 0 or rel_count > 0:
                print(f"✅ Extracted {entity_count} entities, {rel_count} relationships from {source_doc}")
            else:
                print(f"ℹ️  No entities/relationships found in chunk from {source_doc}")
            return extracted
        except json.JSONDecodeError as e:
            print(f"❌ JSON parsing failed for chunk from {source_doc}: {e}")
            print(f"Claude response preview: {result[:300]}...")
            return {"entities": [], "relationships": []}
        except Exception as e:
            print(f"❌ Unexpected error in extraction for {source_doc}: {e}")
            return {"entities": [], "relationships": []}

    def populate_graph(self, documents):
        """Phase 1: Build knowledge graph from documents"""
        with self.driver.session() as session:
            for doc in documents:
                extracted = self.extract_entities_and_relationships(doc.content, doc.meta.get("source", ""))

                # Create entities
                for entity in extracted["entities"]:
                    properties = entity.get("properties", {})
                    session.run(
                        "MERGE (e:Entity {name: $name})"
                        " SET e.type = $type, e.source = $source"
                        " SET e += $properties",
                        name=entity["name"],
                        type=entity["type"],
                        source=doc.meta.get("source", ""),
                        properties=properties
                    )

                # Create relationships
                for rel in extracted["relationships"]:
                    rel_type = rel.get("relationship", "RELATES").upper().replace(" ", "_")
                    properties = rel.get("properties", {})
                    query = (
                        f"MATCH (a:Entity {{name: $source}}), (b:Entity {{name: $target}}) "
                        f"MERGE (a)-[r:{rel_type} {{source: $doc_source}}]->(b) "
                        "SET r += $properties"
                    )
                    session.run(
                        query,
                        source=rel["source"],
                        target=rel["target"],
                        doc_source=doc.meta.get("source", ""),
                        properties=properties
                    )

    def validate_graph_population(self):
        """Validate graph population quality (domain-agnostic)"""
        with self.driver.session() as session:
            result = session.run(
                """
                MATCH (n:Entity)
                RETURN n.type as entity_type, count(n) as count
                ORDER BY count DESC
                """
            )
            entity_counts = {record["entity_type"]: record["count"] for record in result}

            rel_result = session.run(
                """
                MATCH ()-[r]->()
                RETURN type(r) as relationship_type, count(r) as count
                ORDER BY count DESC
                """
            )
            relationship_counts = {record["relationship_type"]: record["count"] for record in rel_result}

            total_entities = sum(entity_counts.values())
            total_relationships = sum(relationship_counts.values())

            print(f"📊 Graph validation: {total_entities} entities, {total_relationships} relationships")
            print("📋 Entity types:", entity_counts)
            print("🔗 Relationship types:", relationship_counts)

            if total_entities < 5:
                print("⚠️  Warning: Very few entities extracted. Consider improving extraction prompts.")
            if total_relationships < 3:
                print("⚠️  Warning: Very few relationships extracted. Relationship extraction may need improvement.")
            if len(entity_counts) < 3:
                print("⚠️  Warning: Limited entity type diversity. Extraction may be too narrow.")

    def query_graph(self, query):
        """Enhanced graph querying with intelligent routing"""
        query_lower = query.lower()

        if any(word in query_lower for word in ["contributor", "contribute", "partner", "involved", "collaborate"]):
            return self._query_project_participants(query)
        elif any(word in query_lower for word in ["role", "responsibility", "does", "provide"]):
            return self._query_entity_roles(query)
        elif any(word in query_lower for word in ["develop", "create", "build", "technology"]):
            return self._query_development_relationships(query)
        else:
            return self._query_general_relationships(query)

    def _query_project_participants(self, query):
        """Query for project contributors and partners"""
        with self.driver.session() as session:
            result = session.run(
                """
                MATCH (project:Entity)-[r]-(participant:Entity)
                WHERE project.type = 'Project' OR project.name CONTAINS 'project'
                RETURN participant.name as entity, type(r) as relationship,
                       participant.type as entity_type, project.name as project
                UNION
                MATCH (participant:Entity)-[r:PARTNERS_WITH|CONTRIBUTES_TO|PARTICIPATES_IN]-(other:Entity)
                RETURN participant.name as entity, type(r) as relationship,
                       participant.type as entity_type, other.name as project
                LIMIT 10
                """
            )
            return [
                {"source": record["entity"], "relationship": record["relationship"],
                 "target": record["project"], "type": record["entity_type"]}
                for record in result
            ]

    def _query_entity_roles(self, query):
        """Query for specific entity roles and responsibilities"""
        entity_terms = ["scania", "smart eye", "university", "skövde", "viscando"]
        detected_entity = None
        for term in entity_terms:
            if term in query.lower():
                detected_entity = term
                break

        with self.driver.session() as session:
            if detected_entity:
                result = session.run(
                    """
                    MATCH (entity:Entity)-[r]-(other:Entity)
                    WHERE toLower(entity.name) CONTAINS $entity_term
                    RETURN entity.name as source, type(r) as relationship,
                           other.name as target, entity.properties as properties
                    LIMIT 10
                    """,
                    entity_term=detected_entity
                )
            else:
                result = session.run(
                    """
                    MATCH (entity:Entity)-[r]-(other:Entity)
                    WHERE entity.type = 'Organization'
                    RETURN entity.name as source, type(r) as relationship,
                           other.name as target, entity.properties as properties
                    LIMIT 10
                    """
                )
            return [
                {"source": record["source"], "relationship": record["relationship"],
                 "target": record["target"]}
                for record in result
            ]

    def _query_development_relationships(self, query):
        """Query for development and technology relationships"""
        with self.driver.session() as session:
            result = session.run(
                """
                MATCH (entity:Entity)-[r:DEVELOPS|CREATES|BUILDS|USES|IMPLEMENTS|INTEGRATES_WITH]->(tech:Entity)
                RETURN entity.name as source, type(r) as relationship,
                       tech.name as target, entity.type as entity_type
                LIMIT 10
                """
            )
            return [
                {"source": record["source"], "relationship": record["relationship"],
                 "target": record["target"], "type": record["entity_type"]}
                for record in result
            ]

    def _query_general_relationships(self, query):
        """Fallback general relationship query"""
        with self.driver.session() as session:
            result = session.run(
                """
                MATCH (e1:Entity)-[r]-(e2:Entity)
                WHERE toLower(e1.name) CONTAINS toLower($term) OR toLower(e2.name) CONTAINS toLower($term)
                RETURN e1.name as source, type(r) as relationship, e2.name as target
                LIMIT 10
                """,
                term=query
            )
            return [
                {"source": record["source"], "relationship": record["relationship"], "target": record["target"]}
                for record in result
            ]

    # --- Enhanced Graph Search Strategies ---
    def graph_search(self, query, limit=10):
        """Enhanced graph search with 4-strategy cascade for 100% coverage"""
        try:
            entity_results = self._search_by_entities(query, limit)
        except Exception as e:
            logger.error("Entity search failed: %s", e)
            entity_results = []
        if entity_results:
            logger.info("Graph search using strategy 'entity_match'")
            return entity_results[:limit]

        try:
            relationship_results = self._search_by_relationships(query, limit)
        except Exception as e:
            logger.error("Relationship search failed: %s", e)
            relationship_results = []
        if relationship_results:
            logger.info("Graph search using strategy 'relationship_based'")
            return relationship_results[:limit]

        try:
            content_results = self._search_by_content(query, limit)
        except Exception as e:
            logger.error("Content search failed: %s", e)
            content_results = []
        if content_results:
            logger.info("Graph search using strategy 'content_based'")
            return content_results[:limit]

        try:
            fallback_results = self._get_most_connected_nodes(limit)
        except Exception as e:
            logger.error("Structural fallback search failed: %s", e)
            fallback_results = []
        logger.info("Graph search using strategy 'structural_fallback'")
        return fallback_results[:limit]

    def _search_by_entities(self, query, limit):
        """Primary entity-based search"""
        term = query.lower()
        try:
            with self.driver.session() as session:
                result = session.run(
                    """
                    MATCH (e:Entity)-[r]-(m:Entity)
                    WHERE toLower(e.name) CONTAINS $entity_term
                    RETURN e.name as source, type(r) as relationship, m.name as target
                    LIMIT $limit
                    """,
                    entity_term=term,
                    limit=limit,
                )
                return [
                    {
                        "source": record["source"],
                        "relationship": record["relationship"],
                        "target": record["target"],
                        "relevance_score": 1.0,
                        "search_strategy": "entity_match",
                    }
                    for record in result
                ]
        except Exception as e:
            logger.error("Entity search query failed: %s", e)
            return []

    def _search_by_relationships(self, query, limit):
        """Search graph based on relationship keywords"""
        relationship_mapping = {
            'partner': ['COLLABORATES_WITH', 'PARTNERS_WITH', 'WORKS_WITH'],
            'collaboration': ['COLLABORATES_WITH', 'PARTNERS_WITH'],
            'partnership': ['COLLABORATES_WITH', 'PARTNERS_WITH'],
            'work': ['WORKS_WITH', 'COLLABORATES_WITH'],
            'theory': ['IMPLEMENTS', 'USES', 'APPLIES', 'BASED_ON'],
            'concept': ['IMPLEMENTS', 'DEFINES', 'USES', 'DESCRIBES'],
            'evidence': ['PROVIDES', 'SUPPORTS', 'VALIDATES', 'DEMONSTRATES'],
            'system': ['USES', 'IMPLEMENTS', 'CONTAINS'],
            'project': ['INCLUDES', 'INVOLVES', 'MANAGES']
        }
        query_lower = query.lower()
        relationship_types = set()
        for keyword, rels in relationship_mapping.items():
            if keyword in query_lower:
                relationship_types.update(rels)
        if not relationship_types:
            return []
        try:
            with self.driver.session() as session:
                result = session.run(
                    """
                    MATCH (a)-[r]-(b)
                    WHERE type(r) IN $relationship_types
                    RETURN a.name as source, type(r) as relationship, b.name as target
                    LIMIT $limit
                    """,
                    relationship_types=list(relationship_types),
                    limit=limit,
                )
                return [
                    {
                        "source": record["source"],
                        "relationship": record["relationship"],
                        "target": record["target"],
                        "relevance_score": 0.8,
                        "search_strategy": "relationship_based",
                    }
                    for record in result
                ]
        except Exception as e:
            logger.error("Relationship search query failed: %s", e)
            return []

    def _search_by_content(self, query, limit):
        """Search node properties for query terms"""
        term = query.lower()
        try:
            with self.driver.session() as session:
                result = session.run(
                    """
                    MATCH (n)-[r]-(m)
                    WHERE ANY(prop IN keys(n) WHERE toLower(toString(n[prop])) CONTAINS $search_term)
                       OR ANY(prop IN keys(m) WHERE toLower(toString(m[prop])) CONTAINS $search_term)
                    RETURN n.name as source, type(r) as relationship, m.name as target
                    LIMIT $limit
                    """,
                    search_term=term,
                    limit=limit,
                )
                return [
                    {
                        "source": record["source"],
                        "relationship": record["relationship"],
                        "target": record["target"],
                        "relevance_score": 0.5,
                        "search_strategy": "content_based",
                    }
                    for record in result
                ]
        except Exception as e:
            logger.error("Content-based search failed: %s", e)
            return []

    def _get_most_connected_nodes(self, limit):
        """Return most connected nodes as structural fallback"""
        try:
            with self.driver.session() as session:
                result = session.run(
                    """
                    MATCH (n)-[r]-(m)
                    WITH n, r, m, size((n)--()) as connections
                    RETURN n.name as source, type(r) as relationship, m.name as target, connections
                    ORDER BY connections DESC
                    LIMIT $limit
                    """,
                    limit=limit,
                )
                records = list(result)
                max_conn = max((record["connections"] for record in records), default=1)
                return [
                    {
                        "source": record["source"],
                        "relationship": record["relationship"],
                        "target": record["target"],
                        "relevance_score": record["connections"] / max_conn if max_conn else 0.0,
                        "search_strategy": "structural_fallback",
                    }
                    for record in records
                ]
        except Exception as e:
            logger.error("Structural fallback query failed: %s", e)
            return []

class HybridQueryRouter:

    def __init__(self, graph_builder, vector_retriever, text_embedder):
        self.graph_builder = graph_builder
        self.vector_retriever = vector_retriever
        self.claude = LLMGenerator()
        self.text_embedder = text_embedder
    def should_use_graph(self, query):
        """Determine if query needs graph traversal"""
        graph_keywords = ["partner", "collaborate", "relationship", "connect", "work with", "develop", "contribute"]
        return any(keyword in query.lower() for keyword in graph_keywords)

    def hybrid_retrieve(self, query):
        """Retrieve both vector and graph results for any query."""

        results = {"vector_results": [], "graph_results": []}

        query_embedding = self.text_embedder.run(text=query)["embedding"]
        vector_docs = self.vector_retriever.run(query_embedding=query_embedding)
        results["vector_results"] = vector_docs.get("documents", [])

        try:
            graph_results = self.graph_builder.graph_search(query)
        except Exception as e:
            logger.error("Graph search failed: %s", e)
            graph_results = []
        results["graph_results"] = graph_results

        return results

    def synthesize_answer(self, query, hybrid_results):
        """Combine vector and graph results for final answer"""
        context_parts = []

        # Add vector context
        for doc in hybrid_results["vector_results"][:5]:
            context_parts.append(doc.content)

        # Add graph context
        if hybrid_results["graph_results"]:
            graph_context = "Relationships found: "
            for rel in hybrid_results["graph_results"]:
                graph_context += f"{rel['source']} {rel['relationship']} {rel['target']}. "
            context_parts.append(graph_context)

        # Generate answer using Claude
        return self.claude.generate(
            query=query,
            context_sentences=context_parts,
            system_prompt="Combine information from documents and relationship data to provide comprehensive answers."
        )


def boost_documents(documents: List[Document], query_type: str) -> List[Document]:
    """Apply section-based score boosts to retrieved documents."""
    retrieval_cfg = getattr(CONFIG, "retrieval", {})
    if hasattr(retrieval_cfg, "section_name_boost"):
        base_boost = retrieval_cfg.section_name_boost
    elif isinstance(retrieval_cfg, dict):
        base_boost = retrieval_cfg.get("section_name_boost", 1.0)
    else:
        base_boost = 1.0

    sp = getattr(CONFIG, "section_priorities", {})
    if hasattr(sp, "queries"):
        priority_cfg = sp.queries.get(f"{query_type}_queries", {})
    elif isinstance(sp, dict):
        priority_cfg = sp.get(f"{query_type}_queries", {})
    else:
        priority_cfg = {}
    priority_sections = [s.lower() for s in priority_cfg.get("priority_sections", [])]
    section_factor = priority_cfg.get("boost_factor", 1.0)

    for doc in documents:
        score = doc.score or 0.0
        section = ((doc.meta or {}).get("section_name") or "").lower()
        if section:
            score *= base_boost
            if section in priority_sections:
                score *= section_factor
        doc.score = score

    documents.sort(key=lambda d: d.score or 0.0, reverse=True)
    return documents

class RAGPipeline:
    def __init__(self, document_store, retriever, text_embedder):
        # Existing components
        self.document_store = document_store
        self.retriever = retriever
        self.text_embedder = text_embedder
        # Add Neo4j integration
        self.graph_builder = Neo4jGraphBuilder(CONFIG)
        self.hybrid_router = HybridQueryRouter(self.graph_builder, self.retriever, self.text_embedder)
        self.text_processor = TextProcessor()
        self.ood_agent = OODVerificationAgent(
            config=CONFIG,
            neo4j_driver=self.graph_builder.driver,
            text_embedder=text_embedder,
            document_store=document_store,
            text_processor=self.text_processor
        )

    def get_document_fingerprint(self):
        """Generate fingerprint of all documents to detect changes"""
        import hashlib
        import os

        fingerprint_data = []
        documents_path = Path("documents")

        if not documents_path.exists():
            return ""

        # Get all document files with their modification times and sizes
        for file_path in documents_path.glob("*"):
            if file_path.is_file() and file_path.suffix.lower() in ['.md', '.txt', '.pdf', '.docx']:
                stat = file_path.stat()
                fingerprint_data.append(f"{file_path.name}:{stat.st_mtime}:{stat.st_size}")

        # Create hash of all document metadata
        fingerprint_str = "|".join(sorted(fingerprint_data))
        return hashlib.md5(fingerprint_str.encode()).hexdigest()

    def save_document_fingerprint(self, fingerprint):
        """Save current document fingerprint to file"""
        fingerprint_file = Path(".document_fingerprint")
        with open(fingerprint_file, 'w') as f:
            f.write(fingerprint)

    def load_previous_fingerprint(self):
        """Load previously saved document fingerprint"""
        fingerprint_file = Path(".document_fingerprint")
        if fingerprint_file.exists():
            with open(fingerprint_file, 'r') as f:
                return f.read().strip()
        return ""

    def documents_changed(self):
        """Check if documents have changed since last graph build"""
        current_fingerprint = self.get_document_fingerprint()
        previous_fingerprint = self.load_previous_fingerprint()
        return current_fingerprint != previous_fingerprint

    def is_weaviate_populated(self):
        """Check if Weaviate already contains documents"""
        try:
            existing_docs = self.document_store.filter_documents()
            return len(existing_docs) > 0
        except Exception:
            return False

    def should_process_documents(self):
        """Check if documents need processing"""
        weaviate_populated = self.is_weaviate_populated()
        docs_changed = self.documents_changed()

        if weaviate_populated and not docs_changed:
            return False
        return True

    def process_documents_intelligently(self):
        """Only process documents when necessary"""
        if not self.should_process_documents():
            print("✅ Documents exist in Weaviate and unchanged - skipping document processing")
            print("💡 To force reprocessing, clear Weaviate data or modify documents")
            return

        if self.is_weaviate_populated():
            print("🔄 Documents changed - reprocessing and re-indexing...")
            # Get all documents first, then delete them
            all_docs = self.document_store.filter_documents()
            if all_docs:
                doc_ids = [doc.id for doc in all_docs]
                self.document_store.delete_documents(doc_ids)
            print("🗑️  Cleared existing documents from Weaviate")
        else:
            print("🔄 Processing documents (first run)...")

        print("📁 Loading documents from: documents")
        documents = load_documents_from_folder("documents")
        if not documents:
            print("❌ No documents found to index")
            return

        doc_embedder = SentenceTransformersDocumentEmbedder(
            model="sentence-transformers/all-MiniLM-L6-v2"
        )
        print("🔥 Warming up document embedder...")
        doc_embedder.warm_up()
        print(f"🔄 Embedding {len(documents)} document chunks...")
        embedded_docs = doc_embedder.run(documents)["documents"]
        print(f"🔄 Indexing {len(embedded_docs)} document chunks...")
        indexing_pipeline = Pipeline()
        indexing_pipeline.add_component("writer", DocumentWriter(document_store=self.document_store))
        indexing_pipeline.run({"writer": {"documents": embedded_docs}})
        print("✅ Documents indexed successfully!")

    def populate_knowledge_graph(self):
        """Phase 1: Build knowledge graph (only when needed)"""

        # Check if graph already exists and documents haven't changed
        graph_exists = self.graph_builder.is_graph_populated()
        docs_changed = self.documents_changed()

        if graph_exists and not docs_changed:
            print("✅ Knowledge graph exists and documents unchanged - skipping Phase 1")
            print("💡 To force rebuild, delete Neo4j data or modify documents")
            self.graph_populated = True
            return

        if graph_exists and docs_changed:
            print("🔄 Documents changed - rebuilding knowledge graph...")
            # Optional: Clear existing graph before rebuilding
            print("🗑️  Clearing existing graph data...")
            with self.graph_builder.driver.session() as session:
                session.run("MATCH (n) DETACH DELETE n")
        elif not graph_exists:
            print("🔄 Phase 1: Building Knowledge Graph (first run)...")

        print("🤖 Extracting entities and relationships with Claude...")

        # Get all documents from Weaviate
        all_docs = self.document_store.filter_documents()
        self.graph_builder.populate_graph(all_docs)
        self.graph_builder.validate_graph_population()

        # Save current document fingerprint
        current_fingerprint = self.get_document_fingerprint()
        self.save_document_fingerprint(current_fingerprint)

        print("📊 Knowledge graph populated!")
        self.graph_populated = True

    def force_rebuild_graph(self):
        """Force complete graph rebuild regardless of changes"""
        print("🔄 Force rebuilding knowledge graph...")

        # Clear existing graph
        with self.graph_builder.driver.session() as session:
            session.run("MATCH (n) DETACH DELETE n")

        # Clear fingerprint to force rebuild
        fingerprint_file = Path(".document_fingerprint")
        if fingerprint_file.exists():
            fingerprint_file.unlink()

        # Rebuild graph
        self.populate_knowledge_graph()

    def query_with_graph(self, query):
        """Phase 2: Hybrid query using both vector search and graph traversal"""
        if not self.ood_agent.verify(query):
            return {
                "answer": "I don't have information about this topic.",
                "vector_results": 0,
                "graph_results": 0
            }

        print("🔍 Phase 2: Hybrid retrieval (Vector + Graph)...")

        hybrid_results = self.hybrid_router.hybrid_retrieve(query)
        answer = self.hybrid_router.synthesize_answer(query, hybrid_results)

        return {
            "answer": answer,
            "vector_results": len(hybrid_results["vector_results"]),
            "graph_results": len(hybrid_results["graph_results"])
        }


# --- Main Pipeline ---
def wait_for_weaviate(url="http://localhost:8080", max_retries=30):
    for i in range(max_retries):
        try:
            response = requests.get(f"{url}/v1/.well-known/ready", timeout=5)
            if response.status_code == 200:
                print("✅ Weaviate is ready!")
                return True
        except:
            pass
        print(f"⏳ Waiting for Weaviate... ({i+1}/{max_retries})")
        time.sleep(3)
    return False

def check_docker_containers():
    """Check if required Docker containers are running"""
    try:
        result = subprocess.run(
            ["docker", "ps", "--format", "{{.Names}}"], 
            capture_output=True, text=True, check=True
        )
        running_containers = result.stdout.strip().split('\n')
        
        weaviate_running = any('weaviate' in container for container in running_containers)
        transformers_running = any('transformers' in container for container in running_containers)
        
        return weaviate_running and transformers_running
    except subprocess.CalledProcessError:
        return False

def main():
    print("🤖 Domain-Restricted RAG System (Haystack v2)")
    print("=" * 70)

    import sys
    # Check for force rebuild flag
    force_rebuild = "--rebuild-graph" in sys.argv

    # Start infrastructure if needed
    if check_docker_containers():
        print("✅ Docker containers already running, skipping startup")
    else:
        print("🚀 Starting Docker infrastructure...")
        try:
            subprocess.run(["docker-compose", "up", "-d"], check=True)
            print("✅ Docker containers started")
            time.sleep(30)  # Reduced wait time since containers are starting fresh
        except subprocess.CalledProcessError as e:
            print(f"❌ Failed to start Docker containers: {e}")
            return

    # Wait for Weaviate
    if not wait_for_weaviate():
        print("❌ Weaviate not responding. Check docker-compose logs.")
        return

    # Initialize Weaviate Document Store
    try:
        document_store = WeaviateDocumentStore(url="http://localhost:8080")
        print("✅ Connected to Weaviate")
    except Exception as e:
        print(f"❌ Failed to connect to Weaviate: {e}")
        return

    # Create retriever for hybrid queries
    text_embedder = SentenceTransformersTextEmbedder(
        model="sentence-transformers/all-MiniLM-L6-v2",
    )
    retriever = WeaviateEmbeddingRetriever(document_store=document_store)

    # Initialize RAG pipeline with Neo4j integration
    pipeline = RAGPipeline(document_store, retriever, text_embedder)

    # Intelligent document processing
    pipeline.process_documents_intelligently()

    # Update OOD centroid and adjust threshold using sample queries
    pipeline.ood_agent.domain_centroid = pipeline.ood_agent._compute_domain_centroid()
<<<<<<< HEAD
    if CONFIG.ood.enabled:
=======

    if getattr(CONFIG, "ood", SimpleNamespace(enabled=False)).enabled:

    if CONFIG.get("ood", {}).get("enabled", True):

>>>>>>> a39c9ac7
        sample_queries = [
            "What is Project Orion?",
            "Explain Scania's role in ADAS development",
            "How does Viscando's technology integrate with Smart Eye?"
        ]
        pipeline.ood_agent.auto_adjust_threshold(sample_queries)

    # Warm up text embedder for queries
    print("🔥 Warming up text embedder...")
    text_embedder.warm_up()

    # PHASE 1: Build Knowledge Graph (only when needed)
    if force_rebuild:
        pipeline.force_rebuild_graph()
    else:
        pipeline.populate_knowledge_graph()

    # PHASE 2: Interactive Q&A with hybrid retrieval
    print("\n💬 Hybrid Q&A (Vector + Knowledge Graph)")
    print("Ask questions about partnerships, collaborations, or general content.")

    while True:
        query = input("\n❓ You: ").strip()
        if query.lower() == 'quit':
            break

        start_time = time.time()
        result = pipeline.query_with_graph(query)
        elapsed = time.time() - start_time

        print(f"\n💬 Answer (in {elapsed:.2f}s):")
        print("-" * 60)
        print(result["answer"])
        print(f"\n📊 Retrieved: {result['vector_results']} vector + {result['graph_results']} graph results")
        print("-" * 60)


if __name__ == "__main__":
    main()<|MERGE_RESOLUTION|>--- conflicted
+++ resolved
@@ -12,13 +12,13 @@
 from neo4j import GraphDatabase
 import subprocess
 from ood_verification import OODVerificationAgent
-<<<<<<< HEAD
+
 from types import SimpleNamespace
-=======
+
 
 from types import SimpleNamespace
 
->>>>>>> a39c9ac7
+
 
 os.environ["TOKENIZERS_PARALLELISM"] = "false"
 
@@ -1282,15 +1282,15 @@
 
     # Update OOD centroid and adjust threshold using sample queries
     pipeline.ood_agent.domain_centroid = pipeline.ood_agent._compute_domain_centroid()
-<<<<<<< HEAD
+
     if CONFIG.ood.enabled:
-=======
+
 
     if getattr(CONFIG, "ood", SimpleNamespace(enabled=False)).enabled:
 
     if CONFIG.get("ood", {}).get("enabled", True):
 
->>>>>>> a39c9ac7
+
         sample_queries = [
             "What is Project Orion?",
             "Explain Scania's role in ADAS development",
